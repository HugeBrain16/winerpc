#!/usr/bin/python3
import asyncio
import importlib
import importlib.util
import inspect
import json
import os
import re
import sys
import time
from dataclasses import dataclass
from enum import Enum
from typing import List, Optional

import binary2strings as b2s
import psutil
from pypresence import AioPresence

__version__ = "1.0.0-rc3"

# needs these wine processes,
# to check if wineserver is running
WINEPROCS = [
    "start.exe",
    "wineserver",
    "explorer.exe",
]


def log(cat: str, msg: str):
    print(f"[{cat}]: {msg}")


@dataclass
class App:
    exe: str | List[str]
    title: str
    icon: Optional[str] = None
<<<<<<< HEAD
    pid: Optional[int] = None
=======
    start_time: Optional[float] = None
>>>>>>> a4f88739


class StateMode(Enum):
    INACTIVE = 0
    SCANNING = 1  # Scan for running wine program listed in appdb
    RUNNING = 2


@dataclass
class State:
    process: Optional[App] = None
    mode: StateMode = StateMode.INACTIVE
    server: Optional[str] = None

    def get_server_version(self) -> Optional[str]:
        """get running wine server version"""
        if not self.server:
            return

        with open(self.server, "rb") as file:
            for string, _, _, _ in b2s.extract_all_strings(file.read(), min_chars=4):
                version = re.match(r"^Wine\s\d+\.\d+", string)

                if version:
                    return version.string


class AppDB:
    def __init__(self, fname: str | os.PathLike):
        with open(fname, "r") as file:
            self._apps = json.load(file)
        self.apps: List[App] = []

        for app in self._apps:
            self.apps.append(
                App([exe.lower() for exe in app["exe"]], app["title"], app.get("icon"))
            )
        log("INFO", f"Loaded {len(self.apps)} apps from database.")

    @staticmethod
    def _get(exe: str, apps: List[App]) -> Optional[App]:
        for app in apps:
            if exe in [e.lower() for e in app.exe]:
                return app

    def get(self, exe: str) -> Optional[App]:
        return self._get(exe, self.apps)


class WineRPC:
    def __init__(self, config: dict):
        self.rpc = AioPresence(config["app_id"])
        self.loop = asyncio.new_event_loop()
        self.rpc.loop = self.loop
        self.config = config
        self.lock = asyncio.Lock()

        self.state = State()
        self.apps = AppDB(self.config["app_list_path"])

    @staticmethod
    def load_plugin(name: str):
        if os.path.isfile(os.path.join("plugins", f"{name}.py")):
            spec = importlib.util.spec_from_file_location(
                name, os.path.join("plugins", f"{name}.py")
            )
            mod = importlib.util.module_from_spec(spec)
            spec.loader.exec_module(mod)

            if hasattr(mod, "_plugin_entry"):
                if inspect.iscoroutinefunction(getattr(mod, "_plugin_entry")):
                    return mod

    async def _update(self, app: App, state: Optional[str] = None):
        self.state.process = app

        await self.rpc.update(
            details=f"Playing {app.title}",
            start=app.start_time if app.start_time else time.time(),
            small_image="https://static.wikia.nocookie.net/logopedia/images/8/87/Wine_2008.png",
            small_text=self.state.get_server_version(),
            state=state,
            large_image=app.icon,
            large_text=app.title,
        )

    def process_iter(self, reverse: bool = True):
        """Iterates process from new to old"""
        return sorted(
            psutil.process_iter(), key=lambda p: p.create_time(), reverse=reverse
        )

    async def _event(self):
        while True:
            await asyncio.sleep(15)

    def get_process_basename(self, process: psutil.Process) -> str:
        proc = os.path.basename(process.exe().replace("\\", os.sep))

        if proc in ("wine-preloader", "wine64-preloader") and process.cmdline():
            proc = os.path.basename(process.cmdline()[0].replace("\\", os.sep))

        return proc

    async def _scan(self):
        apps: List[App] = []

        for proc in self.process_iter():
            try:
                exe = self.get_process_basename(proc).lower()
                app = self.apps.get(exe)

                if app and not self.apps._get(exe, apps):
<<<<<<< HEAD
                    app.pid = proc.pid
=======
                    app.start_time = proc.create_time()
>>>>>>> a4f88739
                    apps.append(app)
            except psutil.AccessDenied:
                continue

        if apps:
            if self.state.mode is not StateMode.RUNNING:
                self.state.mode = StateMode.RUNNING
                log("INFO", "New process is running: " + apps[0].title)

                async with self.lock:
                    await self._update(apps[0])
            else:
                if self.state.process is not apps[0]:
                    log("INFO", "Process updated to: " + apps[0].title)

                    async with self.lock:
                        await self.rpc.clear()
                        await self._update(apps[0])
        else:
            if self.state.mode is StateMode.RUNNING:
                log("INFO", "Process stopped: " + self.state.process.title)
                self.state.process = None
                self.state.mode = StateMode.SCANNING

                async with self.lock:
                    await self.rpc.clear()

    async def _watcher(self):
        while True:
            procs = []
            for proc in self.process_iter():
                try:
                    exe = self.get_process_basename(proc)

                    if exe in WINEPROCS and exe not in procs:
                        if exe == "wineserver" and not self.state.server:
                            self.state.server = proc.exe()
                        procs.append(exe)
                except psutil.AccessDenied:
                    continue

            if len(procs) < len(WINEPROCS):
                if self.state.mode is StateMode.RUNNING:
                    async with self.lock:
                        await self.rpc.clear()

                if self.state.mode is not StateMode.INACTIVE:
                    self.state.process = None
                    self.state.mode = StateMode.INACTIVE
                    self.state.server = None
                    log("INFO", "Watcher is in INACTIVE state.")
            else:
                if self.state.mode not in [StateMode.SCANNING, StateMode.RUNNING]:
                    self.state.mode = StateMode.SCANNING
                    log(
                        "INFO",
                        "Watcher is in SCANNING state, scanning for running apps...",
                    )

                await self._scan()

            await asyncio.sleep(1)

    async def _start(self):
        log("INFO", "Connecting to Discord RPC Socket...")
        try:
            await self.rpc.connect()
        except ConnectionRefusedError:
            log(
                "ERROR",
                "Couldn't connect to Discord RPC Socket.",
            )
            sys.exit(1)
        log("INFO", "Starting watcher task...")
        self.loop.create_task(self._watcher())
        for plugin in self.config["plugins"]:
            plug = self.load_plugin(plugin)

            if plug:
                log("INFO", "Loading plugin: " + plugin)
                task = self.loop.create_task(plug._plugin_entry(self))
                on_exit = getattr(plug, "_plugin_exit")

                if on_exit and callable(on_exit):
                    task.add_done_callback(on_exit)
            else:
                log("WARNING", "Plugin Not Found: " + plugin)

        await self._event()

    def start(self):
        self.loop.run_until_complete(self._start())


if __name__ == "__main__":
    with open("config.json", "r", encoding="UTF-8") as conf:
        winerpc = WineRPC(json.load(conf))
        winerpc.start()<|MERGE_RESOLUTION|>--- conflicted
+++ resolved
@@ -36,11 +36,8 @@
     exe: str | List[str]
     title: str
     icon: Optional[str] = None
-<<<<<<< HEAD
     pid: Optional[int] = None
-=======
     start_time: Optional[float] = None
->>>>>>> a4f88739
 
 
 class StateMode(Enum):
@@ -154,11 +151,8 @@
                 app = self.apps.get(exe)
 
                 if app and not self.apps._get(exe, apps):
-<<<<<<< HEAD
                     app.pid = proc.pid
-=======
                     app.start_time = proc.create_time()
->>>>>>> a4f88739
                     apps.append(app)
             except psutil.AccessDenied:
                 continue
